/target
/Cargo.lock
/.idea
<<<<<<< HEAD
.DS_Store
=======
.DS_Store
/.vscode
>>>>>>> b621909f
<|MERGE_RESOLUTION|>--- conflicted
+++ resolved
@@ -1,9 +1,5 @@
 /target
 /Cargo.lock
 /.idea
-<<<<<<< HEAD
 .DS_Store
-=======
-.DS_Store
-/.vscode
->>>>>>> b621909f
+/.vscode